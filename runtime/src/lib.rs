--- conflicted
+++ resolved
@@ -122,11 +122,7 @@
 	// and set impl_version to 0. If only runtime
 	// implementation changes and behavior does not, then leave spec_version as
 	// is and increment impl_version.
-<<<<<<< HEAD
 	spec_version: 31,
-=======
-	spec_version: 27,
->>>>>>> 0a4b12db
 	impl_version: 0,
 	apis: RUNTIME_API_VERSIONS,
 	transaction_version: 2,
@@ -1035,11 +1031,8 @@
 	type TEECurrency = Balances;
 	type UnixTime = Timestamp;
 	type Treasury = Treasury;
-<<<<<<< HEAD
 	type ModuleWeightInfo = pallet_phala::weights::SubstrateWeight<Runtime>;
-=======
 	type OnRoundEnd = MiningStaking;
->>>>>>> 0a4b12db
 
 	// Parameters
 	type MaxHeartbeatPerWorkerPerHour = MaxHeartbeatPerWorkerPerHour;
@@ -1103,15 +1096,12 @@
 		Scheduler: pallet_scheduler::{Module, Call, Storage, Event<T>},
 		Proxy: pallet_proxy::{Module, Call, Storage, Event<T>},
 		Multisig: pallet_multisig::{Module, Call, Storage, Event<T>},
-<<<<<<< HEAD
 		Bounties: pallet_bounties::{Module, Call, Storage, Event<T>},
 		Tips: pallet_tips::{Module, Call, Storage, Event<T>},
 		Assets: pallet_assets::{Module, Call, Storage, Event<T>},
 		Mmr: pallet_mmr::{Module, Storage},
 		Lottery: pallet_lottery::{Module, Call, Storage, Event<T>},
-=======
 		MiningStaking: pallet_mining_staking::{Module, Call, Storage, Event<T>},
->>>>>>> 0a4b12db
 	}
 );
 
