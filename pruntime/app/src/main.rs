--- conflicted
+++ resolved
@@ -571,11 +571,10 @@
         )
     };
 
-    let output_slice = unsafe { std::slice::from_raw_parts(output_ptr, output_len) };
-    let output_value: serde_json::value::Value = serde_json::from_slice(output_slice).unwrap();
-
-    match result {
-        sgx_status_t::SGX_SUCCESS => {
+    match result {
+        sgx_status_t::SGX_SUCCESS => {
+            let output_slice = unsafe { std::slice::from_raw_parts(output_ptr, output_len) };
+            let output_value: serde_json::value::Value = serde_json::from_slice(output_slice).unwrap();
             json!(output_value)
         },
         _ => {
@@ -689,7 +688,7 @@
     let result = unsafe {
         ecall_handle(
             eid, &mut retval,
-            7,
+            8,
             input_string.as_ptr(), input_string.len(),
             output_ptr, output_len_ptr, ENCLAVE_OUTPUT_BUF_MAX_LEN
         )
@@ -730,13 +729,8 @@
         .mount("/", routes![
             test, init_runtime, get_info,
             dump_states, load_states,
-<<<<<<< HEAD
-            sync_block, query,
+            sync_header, dispatch_block, query,
             set, get, ping])
-=======
-            sync_header, dispatch_block, query,
-            set, get])
->>>>>>> 4fcc6617
         .attach(cors_options().to_cors().expect("To not fail"))
     // .mount("/", rocket_cors::catch_all_options_routes()) // mount the catch all routes
     // .manage(cors_options().to_cors().expect("To not fail"))
