[package]
name = "pherry"
version = "0.1.0"
authors = ["h4x3rotab <h4x3rotab@gmail.com>"]
edition = "2018"

# See more keys and their definitions at https://doc.rust-lang.org/cargo/reference/manifest.html

[dependencies]
anyhow = "1.0"
env_logger = "0.9.0"
futures = { package = "futures", version = "0.3.4" }
log = "0.4"
tokio = { version = "1.9.0", features = ["full"] }
reqwest = { version = "0.11" }
hex = { version = "*" }
base64 = "0.13.0"
serde = { version = "1.0", features = ["derive"] }
serde_json = "1.0"
rand = "0.8.4"
structopt = { version = "0.3" }

subxt = { path = "../../subxt", package = "substrate-subxt", default-features = false, features = ["tokio1"] }
async-trait = "0.1.49"
system = { path = "../../substrate/frame/system", package = "frame-system" }
sp-core = { path = "../../substrate/primitives/core" }
sp-rpc = { path = "../../substrate/primitives/rpc", package = "sp-rpc" }
sc-rpc-api = { path = "../../substrate/client/rpc-api", package = "sc-rpc-api" }
sp-runtime = { path = "../../substrate/primitives/runtime", package = "sp-runtime" }
sc-finality-grandpa = { path = "../../substrate/client/finality-grandpa" }
sp-finality-grandpa = { package = "sp-finality-grandpa", path = "../../substrate/primitives/finality-grandpa", default-features = false }
codec = { package = 'parity-scale-codec', version = "2.1" }

pallet-grandpa = { path = "../../substrate/frame/grandpa" }
pallet-indices = { path = "../../substrate/frame/indices" }
balances = { package = "pallet-balances", path = "../../substrate/frame/balances" }
sp-keyring = { package = "sp-keyring", path = "../../substrate/primitives/keyring" }

phala-types = { path = "../../crates/phala-types" }
phala-pallets = { path = "../../pallets/phala" }
phala-trie-storage = { path = "../../crates/phala-trie-storage" }
phala-node-rpc-ext = { path = "../../crates/phala-node-rpc-ext" }
<<<<<<< HEAD
phala-mq = { path = "../../crates/phala-mq" }
phactory-api = { path = "../../crates/phactory/api", features = ["pruntime-client"] }
phactory-pal = { path = "../../crates/phactory/pal" }

maxminddb = "0.17"
=======
phactory-api = { path = "../../crates/phactory/api", features = ["pruntime-client"] }
>>>>>>> 620dbe83
<|MERGE_RESOLUTION|>--- conflicted
+++ resolved
@@ -40,12 +40,6 @@
 phala-pallets = { path = "../../pallets/phala" }
 phala-trie-storage = { path = "../../crates/phala-trie-storage" }
 phala-node-rpc-ext = { path = "../../crates/phala-node-rpc-ext" }
-<<<<<<< HEAD
 phala-mq = { path = "../../crates/phala-mq" }
 phactory-api = { path = "../../crates/phactory/api", features = ["pruntime-client"] }
-phactory-pal = { path = "../../crates/phactory/pal" }
-
-maxminddb = "0.17"
-=======
-phactory-api = { path = "../../crates/phactory/api", features = ["pruntime-client"] }
->>>>>>> 620dbe83
+phactory-pal = { path = "../../crates/phactory/pal" }