use anyhow::{anyhow, Result};
use log::{debug, error, info, warn};
use phala_pallets::registry::Attestation;
use sp_core::crypto::AccountId32;
use std::cmp;
use std::str::FromStr;
use std::time::{Duration, SystemTime};
use structopt::StructOpt;
use tokio::time::sleep;

use codec::Decode;
use core::marker::PhantomData;
use sp_core::{crypto::Pair, sr25519, storage::StorageKey};
use sp_finality_grandpa::{AuthorityList, SetId, VersionedAuthorityList, GRANDPA_AUTHORITIES_KEY};
use sp_rpc::number::NumberOrHex;

mod chain_client;
mod error;
mod extra;
mod msg_sync;
mod notify_client;
mod runtimes;
mod types;

use crate::error::Error;
use crate::types::{BlockNumber, Hash, Header, NotifyReq, OpaqueSignedBlock, Runtime};
use phactory_api::blocks::{
    self, AuthoritySet, AuthoritySetChange, BlockHeaderWithChanges, HeaderToSync, StorageChanges,
    StorageProof,
};
use phactory_api::prpc::{self, InitRuntimeResponse, SendCoordinateInfoRequest};
use phactory_api::pruntime_client;
use phala_types::messaging::CoordinateInfo;

use notify_client::NotifyClient;
type XtClient = subxt::Client<Runtime>;
type PrClient = pruntime_client::PRuntimeClient;
type SrSigner = subxt::PairSigner<Runtime, sr25519::Pair>;

#[derive(Clone, Debug)]
struct BlockWithChanges {
    block: OpaqueSignedBlock,
    storage_changes: StorageChanges,
}

#[derive(Debug, StructOpt)]
#[structopt(name = "pherry")]
struct Args {
    #[structopt(
        long,
        help = "Dev mode (equivalent to `--use-dev-key --mnemonic='//Alice'`)"
    )]
    dev: bool,

    #[structopt(short = "n", long = "no-init", help = "Should init pRuntime?")]
    no_init: bool,

    #[structopt(
        long = "no-sync",
        help = "Don't sync pRuntime. Quit right after initialization."
    )]
    no_sync: bool,

    #[structopt(long, help = "Don't write pRuntime egress data back to Substarte.")]
    no_msg_submit: bool,

    #[structopt(long, help = "Skip registering the worker.")]
    no_register: bool,

    #[structopt(
        long,
        help = "Inject dev key (0x1) to pRuntime. Cannot be used with remote attestation enabled."
    )]
    use_dev_key: bool,

    #[structopt(
        default_value = "",
        long = "inject-key",
        help = "Inject key to pRuntime."
    )]
    inject_key: String,

    #[structopt(
        short = "r",
        long = "remote-attestation",
        help = "Should enable Remote Attestation"
    )]
    ra: bool,

    #[structopt(
        default_value = "ws://localhost:9944",
        long,
        help = "Substrate rpc websocket endpoint"
    )]
    substrate_ws_endpoint: String,

    #[structopt(
        default_value = "ws://localhost:9977",
        long,
        help = "Parachain collator rpc websocket endpoint"
    )]
    collator_ws_endpoint: String,

    #[structopt(
        default_value = "http://localhost:8000",
        long,
        help = "pRuntime http endpoint"
    )]
    pruntime_endpoint: String,

    #[structopt(default_value = "", long, help = "notify endpoint")]
    notify_endpoint: String,

    #[structopt(
        required = true,
        default_value = "//Alice",
        short = "m",
        long = "mnemonic",
        help = "Controller SR25519 private key mnemonic, private key seed, or derive path"
    )]
    mnemonic: String,

    #[structopt(
        default_value = "1000",
        long = "fetch-blocks",
        help = "The batch size to fetch blocks from Substrate."
    )]
    fetch_blocks: u32,

    #[structopt(
        default_value = "100",
        long = "sync-blocks",
        help = "The batch size to sync blocks to pRuntime."
    )]
    sync_blocks: usize,

    #[structopt(
        long = "operator",
        help = "The operator account to set the miner for the worker."
    )]
    operator: Option<String>,

    #[structopt(long = "parachain", help = "Parachain mode")]
    parachain: bool,

    #[structopt(
        default_value = "0",
        long,
        help = "The first parent header to be synced"
    )]
    start_header: BlockNumber,

    #[structopt(long, help = "Don't wait the substrate nodes to sync blocks")]
    no_wait: bool,

    #[structopt(
        default_value = "5000",
        long,
        help = "(Debug only) Set the wait block duration in ms"
    )]
    dev_wait_block_ms: u64,

    #[structopt(
        default_value = "0",
        long,
        help = "The charge transaction payment, unit: balance"
    )]
    tip: u64,
    #[structopt(
        default_value = "4",
        long,
        help = "The transaction longevity, should be a power of two between 4 and 65536. unit: block"
    )]
    longevity: u64,
    #[structopt(
        default_value = "200",
        long,
        help = "Max number of messages to be submitted per-round"
    )]
    max_sync_msgs_per_round: u64,

    #[structopt(long, default_value = "./tmp/GeoLite2-City.mmdb")]
    geoip_city_db: String,
}

struct BlockSyncState {
    blocks: Vec<BlockWithChanges>,
    authory_set_state: Option<(BlockNumber, SetId)>,
}

async fn get_header_hash(client: &XtClient, h: Option<u32>) -> Result<Hash> {
    let pos = h.map(|h| subxt::BlockNumber::from(NumberOrHex::Number(h.into())));
    let hash = match pos {
        Some(_) => client
            .block_hash(pos)
            .await?
            .ok_or(Error::BlockHashNotFound)?,
        None => client.finalized_head().await?,
    };
    Ok(hash)
}

async fn get_block_at(client: &XtClient, h: Option<u32>) -> Result<(OpaqueSignedBlock, Hash)> {
    let hash = get_header_hash(client, h).await?;
    let block = client
        .block(Some(hash.clone()))
        .await?
        .ok_or(Error::BlockNotFound)?;

    Ok((block, hash))
}

async fn get_block_without_storage_changes(
    client: &XtClient,
    h: Option<u32>,
) -> Result<BlockWithChanges> {
    let (block, hash) = get_block_at(&client, h).await?;
    info!("get_block: Got block {:?} hash {}", h, hash.to_string());
    return Ok(BlockWithChanges {
        block,
        storage_changes: Default::default(),
    });
}

async fn get_block_with_storage_changes(
    client: &XtClient,
    h: Option<u32>,
) -> Result<BlockWithChanges> {
    let (block, hash) = get_block_at(&client, h).await?;
    info!(
        "get_block (w/changes): Got block {:?} hash {}",
        h,
        hash.to_string()
    );
    let hash = block.block.header.hash();
    let storage_changes = chain_client::fetch_storage_changes(&client, &hash).await?;
    return Ok(BlockWithChanges {
        block,
        storage_changes,
    });
}

async fn get_authority_with_proof_at(client: &XtClient, hash: Hash) -> Result<AuthoritySetChange> {
    // Storage
    let storage_key = StorageKey(GRANDPA_AUTHORITIES_KEY.to_vec());
    let value = chain_client::get_storage(&client, Some(hash), storage_key.clone())
        .await?
        .expect("No authority key found");
    let authority_set: AuthorityList = VersionedAuthorityList::decode(&mut value.as_slice())
        .expect("Failed to decode VersionedAuthorityList")
        .into();
    // Proof
    let proof = chain_client::read_proof(&client, Some(hash), storage_key).await?;
    // Set id
    let set_id = client
        .fetch_or_default(&runtimes::grandpa::CurrentSetIdStore::new(), Some(hash))
        .await
        .map_err(|_| Error::NoSetIdAtBlock)?;
    Ok(AuthoritySetChange {
        authority_set: AuthoritySet {
            authority_set,
            set_id,
        },
        authority_proof: proof,
    })
}

async fn get_paraid(
    client: &XtClient,
    hash: Option<Hash>,
) -> Result<runtimes::parachain_info::ParachainId, Error> {
    client
        .fetch_or_default(&runtimes::parachain_info::ParachainIdStore::new(), hash)
        .await
        .or(Err(Error::ParachainIdNotFound))
}

/// Returns the next set_id change by a binary search on the known blocks
///
/// `known_blocks` must have at least one block with block justification, otherwise raise an error
/// `NoJustificationInRange`. If there's no set_id change in the given blocks, it returns None.
async fn bisec_setid_change(
    client: &XtClient,
    last_set: (BlockNumber, SetId),
    known_blocks: &Vec<BlockWithChanges>,
) -> Result<Option<BlockNumber>> {
    if known_blocks.is_empty() {
        return Err(anyhow!(Error::SearchSetIdChangeInEmptyRange));
    }
    let (last_block, last_id) = last_set;
    // Run binary search only on blocks with justification
    let headers: Vec<&Header> = known_blocks
        .iter()
        .filter(|b| b.block.block.header.number > last_block && b.block.justifications.is_some())
        .map(|b| &b.block.block.header)
        .collect();
    let mut l = 0i64;
    let mut r = (headers.len() as i64) - 1;
    while l <= r {
        let mid = (l + r) / 2;
        let hash = headers[mid as usize].hash();
        let set_id = client
            .fetch_or_default(&runtimes::grandpa::CurrentSetIdStore::new(), Some(hash))
            .await
            .map_err(|_| Error::NoSetIdAtBlock)?;
        // Left: set_id == last_id, Right: set_id > last_id
        if set_id == last_id {
            l = mid + 1;
        } else {
            r = mid - 1;
        }
    }
    // Return the first occurance of bigger set_id; return (last_id + 1) if not found
    let result = if (l as usize) < headers.len() {
        Some(headers[l as usize].number)
    } else {
        None
    };
    Ok(result)
}

async fn req_sync_header(
    pr: &PrClient,
    headers: Vec<HeaderToSync>,
    authority_set_change: Option<AuthoritySetChange>,
) -> Result<prpc::SyncedTo> {
    let resp = pr
        .sync_header(prpc::HeadersToSync::new(headers, authority_set_change))
        .await?;
    Ok(resp)
}

async fn req_sync_para_header(
    pr: &PrClient,
    headers: blocks::Headers,
    proof: StorageProof,
) -> Result<prpc::SyncedTo> {
    let resp = pr
        .sync_para_header(prpc::ParaHeadersToSync::new(headers, proof))
        .await?;
    Ok(resp)
}

async fn req_dispatch_block(
    pr: &PrClient,
    blocks: Vec<BlockHeaderWithChanges>,
) -> Result<prpc::SyncedTo> {
    let resp = pr.dispatch_blocks(prpc::Blocks::new(blocks)).await?;
    Ok(resp)
}

/// Syncs only the events to pRuntime till `sync_to`
async fn sync_events_only(
    pr: &PrClient,
    sync_state: &mut BlockSyncState,
    sync_to: BlockNumber,
    batch_window: usize,
) -> Result<()> {
    let block_buf = &mut sync_state.blocks;
    // Count the blocks to sync
    let mut n = 0usize;
    for bwe in block_buf.iter() {
        if bwe.block.block.header.number <= sync_to {
            n += 1;
        } else {
            break;
        }
    }
    let blocks: Vec<BlockHeaderWithChanges> = block_buf
        .drain(..n)
        .map(|bwe| BlockHeaderWithChanges {
            block_header: bwe.block.block.header,
            storage_changes: bwe.storage_changes,
        })
        .collect();
    for chunk in blocks.chunks(batch_window) {
        let r = req_dispatch_block(pr, chunk.to_vec()).await?;
        debug!("  ..dispatch_block: {:?}", r);
    }
    Ok(())
}

const GRANDPA_ENGINE_ID: sp_runtime::ConsensusEngineId = *b"FRNK";

async fn batch_sync_block(
    client: &XtClient,
    paraclient: &XtClient,
    pr: &PrClient,
    sync_state: &mut BlockSyncState,
    batch_window: usize,
    info: &prpc::PhactoryInfo,
    parachain: bool,
) -> Result<usize> {
    let block_buf = &mut sync_state.blocks;
    if block_buf.is_empty() {
        return Ok(0);
    }
    let mut next_headernum = info.headernum;
    let mut next_blocknum = info.blocknum;
    let mut next_para_headernum = info.para_headernum;

    let mut synced_blocks: usize = 0;
    while !block_buf.is_empty() {
        // Current authority set id
        let last_set = if let Some(set) = sync_state.authory_set_state {
            set
        } else {
            let header = &block_buf.first().unwrap().block.block.header;
            let hash = header.hash();
            let number = header.number;
            let set_id = client
                .fetch_or_default(&runtimes::grandpa::CurrentSetIdStore::new(), Some(hash))
                .await
                .map_err(|_| Error::NoSetIdAtBlock)?;
            let set = (number, set_id);
            sync_state.authory_set_state = Some(set.clone());
            set
        };
        // Find the next set id change
        let set_id_change_at = bisec_setid_change(client, last_set, block_buf).await?;
        let last_number_in_buff = block_buf.last().unwrap().block.block.header.number;
        // Search
        // Find the longest batch within the window
        let first_block_number = block_buf.first().unwrap().block.block.header.number;
        // TODO: fix the potential overflow here
        let end_buffer = block_buf.len() as isize - 1;
        let end_set_id_change = match set_id_change_at {
            Some(change_at) => (change_at as isize - first_block_number as isize),
            None => block_buf.len() as isize,
        };
        let header_end = cmp::min(end_buffer, end_set_id_change);
        let mut header_idx = header_end;
        while header_idx >= 0 {
            if block_buf[header_idx as usize]
                .block
                .justifications
                .as_ref()
                .map(|v| v.get(GRANDPA_ENGINE_ID))
                .flatten()
                .is_some()
            {
                break;
            }
            header_idx -= 1;
        }
        if header_idx < 0 {
            warn!(
                "Cannot find justification within window (from: {}, to: {})",
                first_block_number,
                block_buf.last().unwrap().block.block.header.number,
            );
            break;
        }
        // send out the longest batch and remove it from the input buffer
        let mut block_batch: Vec<BlockWithChanges> =
            block_buf.drain(..=(header_idx as usize)).collect();
        let header_batch: Vec<HeaderToSync> = block_batch
            .iter()
            .map(|b| HeaderToSync {
                header: b.block.block.header.clone(),
                justification: b
                    .block
                    .justifications
                    .clone()
                    .map(|v| v.into_justification(GRANDPA_ENGINE_ID))
                    .flatten(),
            })
            .collect();

        /* print collected headers */
        {
            for h in header_batch.iter() {
                debug!(
                    "Header {} :: {} :: {}",
                    h.header.number,
                    h.header.hash().to_string(),
                    h.header.parent_hash.to_string()
                );
            }
        }

        let last_header = &header_batch.last().unwrap();
        let last_header_hash = last_header.header.hash();
        let last_header_number = last_header.header.number;

        let mut authrotiy_change: Option<AuthoritySetChange> = None;
        if let Some(change_at) = set_id_change_at {
            if change_at == last_header_number {
                authrotiy_change =
                    Some(get_authority_with_proof_at(&client, last_header_hash).await?);
            }
        }

        info!(
            "sending a batch of {} headers (last: {}, change: {:?})",
            header_batch.len(),
            last_header_number,
            authrotiy_change
                .as_ref()
                .map(|change| &change.authority_set)
        );

        let mut header_batch = header_batch;
        header_batch.retain(|h| h.header.number >= next_headernum);
        let r = req_sync_header(pr, header_batch, authrotiy_change).await?;
        info!("  ..sync_header: {:?}", r);
        next_headernum = r.synced_to + 1;

        if parachain {
            let hdr_synced_to = sync_parachain_header(
                pr,
                client,
                paraclient,
                last_header_hash,
                next_para_headernum,
            )
            .await?;
            next_para_headernum = hdr_synced_to + 1;
            let mut para_blocks = Vec::new();
            if next_blocknum <= hdr_synced_to {
                for b in next_blocknum..=hdr_synced_to {
                    let block = get_block_with_storage_changes(&paraclient, Some(b)).await?;
                    para_blocks.push(block.clone());
                }
            }
            block_batch = para_blocks;
        }

        let dispatch_window = batch_window - 1;
        while !block_batch.is_empty() {
            // TODO: fix the potential overflow here
            let end_batch = block_batch.len() as isize - 1;
            let batch_end = cmp::min(dispatch_window as isize, end_batch);
            if batch_end >= 0 {
                let dispatch_batch: Vec<BlockHeaderWithChanges> = block_batch
                    .drain(..=(batch_end as usize))
                    .map(|bwe| BlockHeaderWithChanges {
                        block_header: bwe.block.block.header,
                        storage_changes: bwe.storage_changes,
                    })
                    .collect();
                let blocks_count = dispatch_batch.len();
                let r = req_dispatch_block(pr, dispatch_batch).await?;
                debug!("  ..dispatch_block: {:?}", r);
                next_blocknum = r.synced_to + 1;

                // Update sync state
                synced_blocks += blocks_count;
            }
        }
        sync_state.authory_set_state = Some(match set_id_change_at {
            // set_id changed at next block
            Some(change_at) => (change_at + 1, last_set.1 + 1),
            // not changed
            None => (last_number_in_buff, last_set.1),
        });
    }
    Ok(synced_blocks)
}

async fn sync_parachain_header(
    pr: &PrClient,
    client: &XtClient,
    paraclient: &XtClient,
    last_header_hash: Hash,
    next_headernum: BlockNumber,
) -> Result<BlockNumber> {
    let para_id = get_paraid(paraclient, None).await?;
    let para_head_storage_key = chain_client::paras_heads_key(&para_id);

    let raw_header = chain_client::get_storage(
        &client,
        Some(last_header_hash),
        para_head_storage_key.clone(),
    )
    .await?;

    let raw_header = if let Some(hdr) = raw_header {
        hdr
    } else {
        return Ok(0);
    };

    let para_fin_header_data = chain_client::get_parachain_heads(raw_header.clone())?;

    let para_fin_header =
        sp_runtime::generic::Header::<BlockNumber, sp_runtime::traits::BlakeTwo256>::decode(
            &mut para_fin_header_data.as_slice(),
        )
        .or(Err(Error::FailedToDecode))?;

    let para_fin_block_number = para_fin_header.number;
    info!(
        "relaychain finalized paraheader number: {}",
        para_fin_block_number
    );

    let header_proof = chain_client::read_proof(
        &client,
        Some(last_header_hash),
        para_head_storage_key.clone(),
    )
    .await?;

    if next_headernum > para_fin_block_number {
        return Ok(next_headernum - 1);
    }
    let mut para_headers = Vec::new();
    for b in next_headernum..=para_fin_block_number {
        let num = subxt::BlockNumber::from(NumberOrHex::Number(b.into()));
        let hash = paraclient.block_hash(Some(num)).await?;
        let hash = match hash {
            Some(hash) => hash,
            None => {
                info!("Hash not found for block {}, fetch it next turn", b);
                return Ok(next_headernum - 1);
            }
        };
        let header = paraclient
            .header(Some(hash))
            .await?
            .ok_or(Error::BlockNotFound)?;
        para_headers.push(header);
    }
    let r = req_sync_para_header(pr, para_headers, header_proof).await?;
    info!("..req_sync_para_header: {:?}", r);
    Ok(r.synced_to)
}

async fn init_runtime(
    client: &XtClient,
    paraclient: &XtClient,
    pr: &PrClient,
    skip_ra: bool,
    use_dev_key: bool,
    inject_key: &str,
    operator: Option<AccountId32>,
    is_parachain: bool,
    start_header: BlockNumber,
) -> Result<InitRuntimeResponse> {
    let genesis_block = get_block_at(client, Some(start_header)).await?.0.block;
    let hash = client
        .block_hash(Some(subxt::BlockNumber::from(NumberOrHex::Number(
            start_header as _,
        ))))
        .await?
        .expect("No genesis block?");
    let set_proof = get_authority_with_proof_at(client, hash).await?;
    let genesis_state = chain_client::fetch_genesis_storage(paraclient).await?;
    let genesis_info = blocks::GenesisBlockInfo {
        block_header: genesis_block.header,
        validator_set: set_proof.authority_set.authority_set,
        validator_set_proof: set_proof.authority_proof,
    };
    let mut debug_set_key = None;
    if !inject_key.is_empty() {
        if inject_key.len() != 64 {
            panic!("inject-key must be 32 bytes hex");
        } else {
            info!("Inject key {}", inject_key);
        }
        debug_set_key = Some(hex::decode(inject_key.to_string()).expect("Invalid dev key"));
    } else if use_dev_key {
        info!("Inject key {}", DEV_KEY);
        debug_set_key = Some(hex::decode(DEV_KEY).expect("Invalid dev key"));
    }

    let resp = pr
        .init_runtime(prpc::InitRuntimeRequest::new(
            skip_ra,
            genesis_info,
            debug_set_key,
            genesis_state,
            operator,
            is_parachain,
        ))
        .await?;
    Ok(resp)
}

<<<<<<< HEAD
async fn get_geolocation() -> Result<CoordinateInfo> {
    let res = reqwest::get("https://ipinfo.io/ip").await?;
    if !res.status().is_success() {
        return Err(anyhow::Error::msg(
            format!("Cannot get public IP: {}", res.status())
        ));
=======
async fn get_geolocation(db_path: &str) -> Result<CoordinateInfo> {
    let res = reqwest::get("https://ipinfo.io/ip").await?;
    if !res.status().is_success() {
        return Err(anyhow::Error::msg(format!(
            "Cannot get public IP: {}",
            res.status()
        )));
>>>>>>> b59d9e5a
    }
    let pub_ip = res.text().await?;
    info!("Public IP address: {}", pub_ip);

    use maxminddb::geoip2;
    use std::net::IpAddr;

<<<<<<< HEAD
    let geo_db_bytes = include_bytes!("../GeoLite2-City.mmdb");
    let geo_db_buf: Vec<u8> = geo_db_bytes.to_vec();
    let reader = maxminddb::Reader::from_source(geo_db_buf)
        .expect("Geolite2 database is not loaded");
=======
    let geo_db_buf = std::fs::read(db_path)?;
    let reader =
        maxminddb::Reader::from_source(geo_db_buf).expect("Geolite2 database is not loaded");
>>>>>>> b59d9e5a
    let ip: IpAddr = FromStr::from_str(&pub_ip).unwrap();

    let city_general_data: geoip2::City = reader.lookup(ip).unwrap();
    let region_name;
    if let Some(city) = city_general_data.city {
        region_name = *city.names.as_ref().unwrap().get(&"en").unwrap();
    } else {
        if let Some(subdivisions) = city_general_data.subdivisions {
            region_name = *subdivisions[0].names.as_ref().unwrap().get(&"en").unwrap();
        } else {
            if let Some(country) = city_general_data.country {
                region_name = *country.names.as_ref().unwrap().get(&"en").unwrap();
            } else {
                region_name = &"NA";
            }
        }
    }
<<<<<<< HEAD
    let location = city_general_data.location
        .ok_or(Error::FailedToSendGeolocation)?;
    let latitude = location.latitude.ok_or(Error::FailedToSendGeolocation)?;
    let longitude = location.longitude.ok_or(Error::FailedToSendGeolocation)?;
    info!("Look-up geolocation: {}, {}, {}", latitude, longitude, region_name);
=======
    let location = city_general_data
        .location
        .ok_or(Error::FailedToSendGeolocation)?;
    let latitude = location.latitude.ok_or(Error::FailedToSendGeolocation)?;
    let longitude = location.longitude.ok_or(Error::FailedToSendGeolocation)?;
    info!(
        "Look-up geolocation: {}, {}, {}",
        latitude, longitude, region_name
    );
>>>>>>> b59d9e5a

    // Convert f64 to i32 with 4 digits precision
    Ok(CoordinateInfo {
        latitude: (latitude * 10000f64) as i32,
        longitude: (longitude * 10000f64) as i32,
        city_name: region_name.parse()?,
    })
}

<<<<<<< HEAD
async fn try_send_geolocation(pr: &PrClient, ttl: &SystemTime) -> Result<SystemTime> {
=======
async fn try_send_geolocation(
    pr: &PrClient,
    ttl: &SystemTime,
    db_path: &str,
) -> Result<SystemTime> {
>>>>>>> b59d9e5a
    // If ttl is not passed, we do not perform updating
    match ttl.elapsed() {
        Ok(e) => {
            info!("Geolocation TTL is passed. Updating geolocation.")
<<<<<<< HEAD
        },
=======
        }
>>>>>>> b59d9e5a
        Err(e) => {
            info!("Geolocation TTL is not passed. Ignoring to update geolocation");
            return Ok(*ttl);
        }
    }
<<<<<<< HEAD
    let coordinate_info = match get_geolocation().await {
=======
    let coordinate_info = match get_geolocation(db_path).await {
>>>>>>> b59d9e5a
        Ok(r) => r,
        Err(e) => {
            let message = format!("Failed to retrieve geolocation: {:?}", e);
            error!("FailedToSendGeolocation: {:?}", message);
            return Err(anyhow!(Error::FailedToSendGeolocation));
        }
    };
<<<<<<< HEAD
    pr.send_coordinate_info(
        SendCoordinateInfoRequest{
            latitude: coordinate_info.latitude,
            longitude: coordinate_info.longitude,
            city_name: coordinate_info.city_name,
        }).await?;
    let new_ttl = SystemTime::now()
        .checked_add(Duration::from_secs(8 * 3600))// 8 hours
=======
    pr.send_coordinate_info(SendCoordinateInfoRequest {
        latitude: coordinate_info.latitude,
        longitude: coordinate_info.longitude,
        city_name: coordinate_info.city_name,
    })
    .await?;
    let new_ttl = SystemTime::now()
        .checked_add(Duration::from_secs(8 * 3600)) // 8 hours
>>>>>>> b59d9e5a
        .expect("Failed to generate new ttl for geolocation report");
    Ok(new_ttl)
}

async fn register_worker(
    paraclient: &XtClient,
    encoded_runtime_info: Vec<u8>,
    attestation: prpc::Attestation,
    signer: &mut SrSigner,
) -> Result<()> {
    let payload = attestation
        .payload
        .ok_or(anyhow!("Missing attestation payload"))?;
    let call = runtimes::phala_registry::RegisterWorkerCall {
        _runtime: PhantomData,
        pruntime_info: Decode::decode(&mut &encoded_runtime_info[..])
            .map_err(|_| anyhow!("Decode pruntime info failed"))?,
        attestation: Attestation::SgxIas {
            ra_report: payload.report.as_bytes().to_vec(),
            signature: payload.signature,
            raw_signing_cert: payload.signing_cert,
        },
    };
    chain_client::update_signer_nonce(paraclient, signer).await?;
    let ret = paraclient.watch(call, signer).await;
    if ret.is_err() {
        error!("FailedToCallRegisterWorker: {:?}", ret);
        return Err(anyhow!(Error::FailedToCallRegisterWorker));
    }
    signer.increment_nonce();
    Ok(())
}

async fn try_register_worker(
    pr: &PrClient,
    paraclient: &XtClient,
    signer: &mut SrSigner,
) -> Result<()> {
    let info = pr.get_runtime_info(()).await?;
    if let Some(attestation) = info.attestation {
        info!("Registering worker...");
        register_worker(&paraclient, info.encoded_runtime_info, attestation, signer).await?;
    }
    Ok(())
}

const DEV_KEY: &str = "0000000000000000000000000000000000000000000000000000000000000001";

async fn wait_until_synced(client: &XtClient) -> Result<()> {
    loop {
        let state = client.rpc.system_sync_state().await?;
        info!(
            "Checking synced: current={} highest={:?}",
            state.current_block, state.highest_block
        );
        if let Some(highest) = state.highest_block {
            if highest - state.current_block <= 2 {
                return Ok(());
            }
        }
        sleep(Duration::from_secs(5)).await;
    }
}

async fn bridge(args: Args) -> Result<()> {
    env_logger::builder()
        .filter_level(log::LevelFilter::Info)
        .parse_default_env()
        .init();

    // Connect to substrate
    let client = subxt::ClientBuilder::<Runtime>::new()
        .set_url(args.substrate_ws_endpoint.clone())
        .skip_type_sizes_check()
        .build()
        .await?;
    info!("Connected to substrate at: {}", args.substrate_ws_endpoint);

    let paraclient = if args.parachain {
        let paraclient = subxt::ClientBuilder::<Runtime>::new()
            .skip_type_sizes_check()
            .set_url(args.collator_ws_endpoint.clone())
            .build()
            .await?;
        info!(
            "Connected to parachain node at: {}",
            args.collator_ws_endpoint
        );
        paraclient
    } else {
        client.clone()
    };

    if !args.no_wait {
        // Don't start our worker until the substrate node is synced
        info!("Waiting for substrate to sync blocks...");
        wait_until_synced(&client).await?;
        wait_until_synced(&paraclient).await?;
        info!("Substrate sync blocks done");
    }

    // Other initialization
    let pr = pruntime_client::new_pruntime_client(args.pruntime_endpoint.clone());
    let pair = <sr25519::Pair as Pair>::from_string(&args.mnemonic, None)
        .expect("Bad privkey derive path");
    let mut signer: SrSigner = subxt::PairSigner::new(pair);
    let nc = NotifyClient::new(&args.notify_endpoint);
    let mut pruntime_initialized = false;
    let mut pruntime_new_init = false;
    let mut initial_sync_finished = false;
    let mut geolocation_report_ttl = SystemTime::now();

    // Try to initialize pRuntime and register on-chain
    let info = pr.get_info(()).await?;
    if !args.no_init {
        if !info.initialized {
            warn!("pRuntime not initialized. Requesting init...");
            let operator = match args.operator {
                None => None,
                Some(operator) => {
                    let parsed_operator = AccountId32::from_str(&operator)
                        .map_err(|e| anyhow!("Failed to parse operator address: {}", e))?;
                    Some(parsed_operator)
                }
            };
            let runtime_info = init_runtime(
                &client,
                &paraclient,
                &pr,
                !args.ra,
                args.use_dev_key,
                &args.inject_key,
                operator,
                args.parachain,
                args.start_header,
            )
            .await?;
            // STATUS: pruntime_initialized = true
            // STATUS: pruntime_new_init = true
            pruntime_initialized = true;
            pruntime_new_init = true;
            nc.notify(&NotifyReq {
                headernum: info.headernum,
                blocknum: info.blocknum,
                pruntime_initialized,
                pruntime_new_init,
                initial_sync_finished,
            })
            .await
            .ok();
            info!("runtime_info: {:?}", runtime_info);
        } else {
            info!("pRuntime already initialized.");
            // STATUS: pruntime_initialized = true
            // STATUS: pruntime_new_init = false
            pruntime_initialized = true;
            pruntime_new_init = false;
            nc.notify(&NotifyReq {
                headernum: info.headernum,
                blocknum: info.blocknum,
                pruntime_initialized,
                pruntime_new_init,
                initial_sync_finished,
            })
            .await
            .ok();
        }
    }

    if args.no_sync {
        if !args.no_register {
            try_register_worker(&pr, &paraclient, &mut signer).await?;
<<<<<<< HEAD
            geolocation_report_ttl = try_send_geolocation(&pr, &geolocation_report_ttl).await?;
=======
            geolocation_report_ttl =
                try_send_geolocation(&pr, &geolocation_report_ttl, &args.geoip_city_db).await?;
>>>>>>> b59d9e5a
        }
        warn!("Block sync disabled.");
        return Ok(());
    }

    // Don't just sync message if we want to wait for some block
    let mut sync_state = BlockSyncState {
        blocks: Vec::new(),
        authory_set_state: None,
    };

    loop {
        // update the latest pRuntime state
        let info = pr.get_info(()).await?;
        info!("pRuntime get_info response: {:#?}", info);

        // STATUS: header_synced = info.headernum
        // STATUS: block_synced = info.blocknum
        nc.notify(&NotifyReq {
            headernum: info.headernum,
            blocknum: info.blocknum,
            pruntime_initialized,
            pruntime_new_init,
            initial_sync_finished,
        })
        .await
        .ok();

        let latest_block = get_block_at(&client, None).await?.0.block;
        // remove the blocks not needed in the buffer. info.blocknum is the next required block
        while let Some(ref b) = sync_state.blocks.first() {
            if b.block.block.header.number >= info.blocknum {
                break;
            }
            sync_state.blocks.remove(0);
        }

        if args.parachain {
            info!(
                "try to sync blocks. next required: (relay_header={}, para_header={}, body={}), relay finalized tip: {}, buffered: {}",
                info.headernum, info.para_headernum, info.blocknum, latest_block.header.number, sync_state.blocks.len());
        } else {
            info!(
                "try to sync blocks. next required: (body={}, header={}), finalized tip: {}, buffered: {}",
                info.blocknum, info.headernum, latest_block.header.number, sync_state.blocks.len());
        }

        // fill the sync buffer to catch up the chain tip
        let next_block = match sync_state.blocks.last() {
            Some(b) => b.block.block.header.number + 1,
            None => {
                if args.parachain {
                    info.headernum
                } else {
                    info.blocknum
                }
            }
        };

        let (batch_end, more_blocks) = {
            let latest = latest_block.header.number;
            let fetch_limit = next_block + args.fetch_blocks - 1;
            if fetch_limit < latest {
                (fetch_limit, true)
            } else {
                (latest, false)
            }
        };

        // TODO.kevin: batch request blocks and changes.
        for b in next_block..=batch_end {
            let block = if args.parachain {
                get_block_without_storage_changes(&client, Some(b)).await?
            } else {
                get_block_with_storage_changes(&client, Some(b)).await?
            };
            if block.block.justifications.is_some() {
                debug!(
                    "block with justification at: {}",
                    block.block.block.header.number
                );
            }
            sync_state.blocks.push(block.clone());
        }

        let next_headernum = if args.parachain {
            info.para_headernum
        } else {
            info.headernum
        };

        // if the header syncs faster than the event, let the events to catch up
        if next_headernum > info.blocknum {
            sync_events_only(&pr, &mut sync_state, next_headernum - 1, args.sync_blocks).await?;
        }

        // send the blocks to pRuntime in batch
        let synced_blocks = batch_sync_block(
            &client,
            &paraclient,
            &pr,
            &mut sync_state,
            args.sync_blocks,
            &info,
            args.parachain,
        )
        .await?;

        // check if pRuntime has already reached the chain tip.
        if synced_blocks == 0 && !more_blocks {
            if !initial_sync_finished && !args.no_register {
                try_register_worker(&pr, &paraclient, &mut signer).await?;
            }
<<<<<<< HEAD
            geolocation_report_ttl = try_send_geolocation(&pr, &geolocation_report_ttl).await?;
=======
            geolocation_report_ttl =
                try_send_geolocation(&pr, &geolocation_report_ttl, &args.geoip_city_db).await?;
>>>>>>> b59d9e5a
            // STATUS: initial_sync_finished = true
            initial_sync_finished = true;
            nc.notify(&NotifyReq {
                headernum: info.headernum,
                blocknum: info.blocknum,
                pruntime_initialized,
                pruntime_new_init,
                initial_sync_finished,
            })
            .await
            .ok();

            // Now we are idle. Let's try to sync the egress messages.
            if !args.no_msg_submit {
                let mut msg_sync = msg_sync::MsgSync::new(
                    &paraclient,
                    &pr,
                    &mut signer,
                    args.tip,
                    args.longevity,
                    args.max_sync_msgs_per_round,
                );
                msg_sync.maybe_sync_mq_egress().await?;
            }

            info!("Waiting for new blocks");
            sleep(Duration::from_millis(args.dev_wait_block_ms)).await;
            continue;
        }
    }
}

fn preprocess_args(args: &mut Args) {
    if args.dev {
        args.ra = false;
        args.use_dev_key = true;
        args.mnemonic = String::from("//Alice");
    }
    if args.longevity > 0 {
        assert!(args.longevity >= 4, "Option --longevity must be 0 or >= 4.");
        assert_eq!(
            args.longevity.count_ones(),
            1,
            "Option --longevity must be power of two."
        );
    }
}

#[tokio::main]
async fn main() {
    let mut args = Args::from_args();
    preprocess_args(&mut args);

    let r = bridge(args).await;
    info!("bridge() exited with result: {:?}", r);
    // TODO: when got any error, we should wait and retry until it works just like a daemon.
}<|MERGE_RESOLUTION|>--- conflicted
+++ resolved
@@ -678,14 +678,6 @@
     Ok(resp)
 }
 
-<<<<<<< HEAD
-async fn get_geolocation() -> Result<CoordinateInfo> {
-    let res = reqwest::get("https://ipinfo.io/ip").await?;
-    if !res.status().is_success() {
-        return Err(anyhow::Error::msg(
-            format!("Cannot get public IP: {}", res.status())
-        ));
-=======
 async fn get_geolocation(db_path: &str) -> Result<CoordinateInfo> {
     let res = reqwest::get("https://ipinfo.io/ip").await?;
     if !res.status().is_success() {
@@ -693,7 +685,6 @@
             "Cannot get public IP: {}",
             res.status()
         )));
->>>>>>> b59d9e5a
     }
     let pub_ip = res.text().await?;
     info!("Public IP address: {}", pub_ip);
@@ -701,16 +692,9 @@
     use maxminddb::geoip2;
     use std::net::IpAddr;
 
-<<<<<<< HEAD
-    let geo_db_bytes = include_bytes!("../GeoLite2-City.mmdb");
-    let geo_db_buf: Vec<u8> = geo_db_bytes.to_vec();
-    let reader = maxminddb::Reader::from_source(geo_db_buf)
-        .expect("Geolite2 database is not loaded");
-=======
     let geo_db_buf = std::fs::read(db_path)?;
     let reader =
         maxminddb::Reader::from_source(geo_db_buf).expect("Geolite2 database is not loaded");
->>>>>>> b59d9e5a
     let ip: IpAddr = FromStr::from_str(&pub_ip).unwrap();
 
     let city_general_data: geoip2::City = reader.lookup(ip).unwrap();
@@ -728,13 +712,6 @@
             }
         }
     }
-<<<<<<< HEAD
-    let location = city_general_data.location
-        .ok_or(Error::FailedToSendGeolocation)?;
-    let latitude = location.latitude.ok_or(Error::FailedToSendGeolocation)?;
-    let longitude = location.longitude.ok_or(Error::FailedToSendGeolocation)?;
-    info!("Look-up geolocation: {}, {}, {}", latitude, longitude, region_name);
-=======
     let location = city_general_data
         .location
         .ok_or(Error::FailedToSendGeolocation)?;
@@ -744,7 +721,6 @@
         "Look-up geolocation: {}, {}, {}",
         latitude, longitude, region_name
     );
->>>>>>> b59d9e5a
 
     // Convert f64 to i32 with 4 digits precision
     Ok(CoordinateInfo {
@@ -754,34 +730,22 @@
     })
 }
 
-<<<<<<< HEAD
-async fn try_send_geolocation(pr: &PrClient, ttl: &SystemTime) -> Result<SystemTime> {
-=======
 async fn try_send_geolocation(
     pr: &PrClient,
     ttl: &SystemTime,
     db_path: &str,
 ) -> Result<SystemTime> {
->>>>>>> b59d9e5a
     // If ttl is not passed, we do not perform updating
     match ttl.elapsed() {
         Ok(e) => {
             info!("Geolocation TTL is passed. Updating geolocation.")
-<<<<<<< HEAD
-        },
-=======
-        }
->>>>>>> b59d9e5a
+        }
         Err(e) => {
             info!("Geolocation TTL is not passed. Ignoring to update geolocation");
             return Ok(*ttl);
         }
     }
-<<<<<<< HEAD
-    let coordinate_info = match get_geolocation().await {
-=======
     let coordinate_info = match get_geolocation(db_path).await {
->>>>>>> b59d9e5a
         Ok(r) => r,
         Err(e) => {
             let message = format!("Failed to retrieve geolocation: {:?}", e);
@@ -789,16 +753,6 @@
             return Err(anyhow!(Error::FailedToSendGeolocation));
         }
     };
-<<<<<<< HEAD
-    pr.send_coordinate_info(
-        SendCoordinateInfoRequest{
-            latitude: coordinate_info.latitude,
-            longitude: coordinate_info.longitude,
-            city_name: coordinate_info.city_name,
-        }).await?;
-    let new_ttl = SystemTime::now()
-        .checked_add(Duration::from_secs(8 * 3600))// 8 hours
-=======
     pr.send_coordinate_info(SendCoordinateInfoRequest {
         latitude: coordinate_info.latitude,
         longitude: coordinate_info.longitude,
@@ -807,7 +761,6 @@
     .await?;
     let new_ttl = SystemTime::now()
         .checked_add(Duration::from_secs(8 * 3600)) // 8 hours
->>>>>>> b59d9e5a
         .expect("Failed to generate new ttl for geolocation report");
     Ok(new_ttl)
 }
@@ -980,12 +933,8 @@
     if args.no_sync {
         if !args.no_register {
             try_register_worker(&pr, &paraclient, &mut signer).await?;
-<<<<<<< HEAD
-            geolocation_report_ttl = try_send_geolocation(&pr, &geolocation_report_ttl).await?;
-=======
             geolocation_report_ttl =
                 try_send_geolocation(&pr, &geolocation_report_ttl, &args.geoip_city_db).await?;
->>>>>>> b59d9e5a
         }
         warn!("Block sync disabled.");
         return Ok(());
@@ -1099,12 +1048,8 @@
             if !initial_sync_finished && !args.no_register {
                 try_register_worker(&pr, &paraclient, &mut signer).await?;
             }
-<<<<<<< HEAD
-            geolocation_report_ttl = try_send_geolocation(&pr, &geolocation_report_ttl).await?;
-=======
             geolocation_report_ttl =
                 try_send_geolocation(&pr, &geolocation_report_ttl, &args.geoip_city_db).await?;
->>>>>>> b59d9e5a
             // STATUS: initial_sync_finished = true
             initial_sync_finished = true;
             nc.notify(&NotifyReq {
