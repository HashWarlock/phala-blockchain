--- conflicted
+++ resolved
@@ -16,10 +16,7 @@
 pub mod balances;
 pub mod btc_lottery;
 pub mod data_plaza;
-<<<<<<< HEAD
 // TODO.kevin: take it back
-=======
->>>>>>> ec5889c9
 // pub mod diem;
 pub mod substrate_kitties;
 pub mod web3analytics;
