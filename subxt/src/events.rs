// Copyright 2019-2020 Parity Technologies (UK) Ltd.
// This file is part of substrate-subxt.
//
// subxt is free software: you can redistribute it and/or modify
// it under the terms of the GNU General Public License as published by
// the Free Software Foundation, either version 3 of the License, or
// (at your option) any later version.
//
// subxt is distributed in the hope that it will be useful,
// but WITHOUT ANY WARRANTY; without even the implied warranty of
// MERCHANTABILITY or FITNESS FOR A PARTICULAR PURPOSE.  See the
// GNU General Public License for more details.
//
// You should have received a copy of the GNU General Public License
// along with substrate-subxt.  If not, see <http://www.gnu.org/licenses/>.

use codec::{
    Codec,
    Compact,
    Decode,
    Encode,
    Input,
    Output,
};
use frame_support::dispatch::DispatchInfo;
use sp_runtime::{
    DispatchError,
    DispatchResult,
};
use std::{
    collections::{
        HashMap,
        HashSet,
    },
    fmt,
    marker::{
        PhantomData,
        Send,
    },
};

use crate::{
    error::{
        Error,
        RuntimeError,
    },
    metadata::{
        EventArg,
        Metadata,
    },
    Phase,
    System,
};

/// Raw bytes for an Event
pub struct RawEvent {
    /// The name of the module from whence the Event originated
    pub module: String,
    /// The name of the Event
    pub variant: String,
    /// The raw Event data
    pub data: Vec<u8>,
}

impl std::fmt::Debug for RawEvent {
    fn fmt(&self, f: &mut std::fmt::Formatter) -> std::fmt::Result {
        f.debug_struct("RawEvent")
            .field("module", &self.module)
            .field("variant", &self.variant)
            .field("data", &hex::encode(&self.data))
            .finish()
    }
}

trait TypeSegmenter: Send {
    /// Consumes an object from an input stream, and output the serialized bytes.
    fn segment(&self, input: &mut &[u8], output: &mut Vec<u8>) -> Result<(), Error>;
}

#[derive(Default)]
struct TypeMarker<T>(PhantomData<T>);
impl<T> TypeSegmenter for TypeMarker<T>
where
    T: Codec + Send,
{
    fn segment(&self, input: &mut &[u8], output: &mut Vec<u8>) -> Result<(), Error> {
        T::decode(input).map_err(Error::from)?.encode_to(output);
        Ok(())
    }
}

/// Events decoder.
pub struct EventsDecoder<T> {
    metadata: Metadata,
    type_segmenters: HashMap<String, Box<dyn TypeSegmenter>>,
    marker: PhantomData<fn() -> T>,
}

impl<T> fmt::Debug for EventsDecoder<T> {
    fn fmt(&self, f: &mut fmt::Formatter<'_>) -> fmt::Result {
        f.debug_struct("EventsDecoder<T>")
            .field("metadata", &self.metadata)
            .field(
                "type_segmenters",
                &self.type_segmenters.keys().cloned().collect::<String>(),
            )
            .finish()
    }
}

impl<T: System> EventsDecoder<T> {
    /// Creates a new `EventsDecoder`.
    pub fn new(metadata: Metadata) -> Self {
        let mut decoder = Self {
            metadata,
            type_segmenters: HashMap::new(),
            marker: PhantomData,
        };
        // register default event arg type sizes for dynamic decoding of events
        decoder.register_type_size::<()>("PhantomData");
        decoder.register_type_size::<DispatchInfo>("DispatchInfo");
        decoder.register_type_size::<bool>("bool");
        decoder.register_type_size::<u32>("ReferendumIndex");
        decoder.register_type_size::<[u8; 16]>("Kind");
        decoder.register_type_size::<[u8; 32]>("AuthorityId");
        decoder.register_type_size::<u8>("u8");
        decoder.register_type_size::<u32>("u32");
        decoder.register_type_size::<u64>("u64");
        decoder.register_type_size::<u128>("u128");
        decoder.register_type_size::<u32>("AccountIndex");
        decoder.register_type_size::<u32>("SessionIndex");
        decoder.register_type_size::<u32>("PropIndex");
        decoder.register_type_size::<u32>("ProposalIndex");
        decoder.register_type_size::<u32>("AuthorityIndex");
        decoder.register_type_size::<u64>("AuthorityWeight");
        decoder.register_type_size::<u32>("MemberCount");
        decoder.register_type_size::<T::AccountId>("AccountId");
        decoder.register_type_size::<T::BlockNumber>("BlockNumber");
        decoder.register_type_size::<T::Hash>("Hash");
        decoder.register_type_size::<u8>("VoteThreshold");
        // Additional types
        decoder.register_type_size::<(T::BlockNumber, u32)>("TaskAddress<BlockNumber>");
        decoder
    }

    /// Register a type.
    pub fn register_type_size<U>(&mut self, name: &str) -> usize
        where
            U: Default + Codec + Send + 'static,
    {
        let size = U::default().encode().len();
        // A segmenter decodes a type from an input stream (&mut &[u8]) and returns the serialized
        // type to the output stream (&mut Vec<u8>).
        self.type_segmenters
            .insert(name.to_string(), Box::new(TypeMarker::<U>::default()));
        size
    }

    /// Check missing type sizes.
    pub fn check_missing_type_sizes(&self) {
        let mut missing = HashSet::new();
        for module in self.metadata.modules_with_events() {
            for event in module.events() {
                for arg in event.arguments() {
                    for primitive in arg.primitives() {
                        if !self.type_segmenters.contains_key(&primitive) {
                            missing.insert(format!(
                                "{}::{}::{}",
                                module.name(),
                                event.name,
                                primitive
                            ));
                        }
                    }
                }
            }
        }
        if !missing.is_empty() {
            log::warn!(
                "The following primitive types do not have registered sizes: {:?} \
                If any of these events are received, an error will occur since we cannot decode them",
                missing
            );
        }
    }

    fn decode_raw_bytes<W: Output>(
        &self,
        args: &[EventArg],
        input: &mut &[u8],
        output: &mut W,
        errors: &mut Vec<RuntimeError>,
    ) -> Result<(), Error> {
        for arg in args {
            match arg {
                EventArg::Vec(arg) => {
                    let len = <Compact<u32>>::decode(input)?;
                    len.encode_to(output);
                    for _ in 0..len.0 {
                        self.decode_raw_bytes(&[*arg.clone()], input, output, errors)?
                    }
                }
                EventArg::Option(arg) => {
                    match input.read_byte()? {
                        0 => output.push_byte(0),
                        1 => {
                            output.push_byte(1);
                            self.decode_raw_bytes(&[*arg.clone()], input, output, errors)?
                        }
                        _ => {
                            return Err(Error::Other(
                                "unexpected first byte decoding Option".into(),
                            ))
                        }
                    }
                }
                EventArg::Tuple(args) => {
                    self.decode_raw_bytes(args, input, output, errors)?
                }
                EventArg::Primitive(name) => {
                    let result = match name.as_str() {
                        "DispatchResult" => DispatchResult::decode(input)?,
                        "DispatchError" => Err(DispatchError::decode(input)?),
                        _ => {
                            if let Some(seg) = self.type_segmenters.get(name) {
                                let mut buf = Vec::<u8>::new();
                                seg.segment(input, &mut buf)?;
                                output.write(&buf);
                                Ok(())
                            } else {
                                return Err(Error::TypeSizeUnavailable(name.to_owned()))
                            }
                        }
                    };
                    if let Err(error) = result {
                        // since the input may contain any number of args we propagate
                        // runtime errors to the caller for handling
                        errors.push(RuntimeError::from_dispatch(&self.metadata, error)?);
                    }
                }
            }
        }
        Ok(())
    }

    /// Decode events.
    pub fn decode_events(&self, input: &mut &[u8]) -> Result<Vec<(Phase, Raw)>, Error> {
        let compact_len = <Compact<u32>>::decode(input)?;
        let len = compact_len.0 as usize;

        let mut r = Vec::new();
        for _ in 0..len {
            // decode EventRecord
            let phase = Phase::decode(input)?;
            let module_variant = input.read_byte()?;

            let module = self.metadata.module_with_events(module_variant)?;
            let event_variant = input.read_byte()?;
            let event_metadata = module.event(event_variant)?;

            log::debug!(
                "received event '{}::{}' ({:?})",
                module.name(),
                event_metadata.name,
                event_metadata.arguments()
            );

            let mut event_data = Vec::<u8>::new();
            let mut event_errors = Vec::<RuntimeError>::new();
            let result = self.decode_raw_bytes(
                &event_metadata.arguments(),
                input,
                &mut event_data,
                &mut event_errors,
            );
            let raw = match result {
                Ok(()) => {
                    log::debug!("raw bytes: {}", hex::encode(&event_data),);

                    let event = RawEvent {
                        module: module.name().to_string(),
                        variant: event_metadata.name.clone(),
                        data: event_data,
                    };

                    // topics come after the event data in EventRecord
                    let _topics = Vec::<T::Hash>::decode(input)?;
                    Raw::Event(event)
                }
                Err(err) => return Err(err),
            };

            if event_errors.len() == 0 {
                r.push((phase.clone(), raw));
            }

            for err in event_errors {
                r.push((phase.clone(), Raw::Error(err)));
            }
        }
        Ok(r)
    }
}

<<<<<<< HEAD
=======
/// Raw event or error event
>>>>>>> 0a4b12db
#[derive(Debug)]
pub enum Raw {
    /// Event
    Event(RawEvent),
    /// Error
    Error(RuntimeError),
}

#[cfg(test)]
mod tests {
    use super::*;
    use frame_metadata::{
        DecodeDifferent,
        ErrorMetadata,
        EventMetadata,
        ExtrinsicMetadata,
        ModuleMetadata,
        RuntimeMetadata,
        RuntimeMetadataPrefixed,
        RuntimeMetadataV12,
        META_RESERVED,
    };
    use std::convert::TryFrom;

    type TestRuntime = crate::NodeTemplateRuntime;

    #[test]
    fn test_decode_option() {
        let decoder = EventsDecoder::<TestRuntime>::new(Metadata::default());

        let value = Some(0u8);
        let input = value.encode();
        let mut output = Vec::<u8>::new();
        let mut errors = Vec::<RuntimeError>::new();

        decoder
            .decode_raw_bytes(
                &[EventArg::Option(Box::new(EventArg::Primitive(
                    "u8".to_string(),
                )))],
                &mut &input[..],
                &mut output,
                &mut errors,
            )
            .unwrap();

        assert_eq!(output, vec![1, 0]);
    }

    #[test]
    fn test_decode_system_events_and_error() {
        let decoder = EventsDecoder::<TestRuntime>::new(
            Metadata::try_from(RuntimeMetadataPrefixed(
                META_RESERVED,
                RuntimeMetadata::V12(RuntimeMetadataV12 {
                    modules: DecodeDifferent::Decoded(vec![ModuleMetadata {
                        name: DecodeDifferent::Decoded("System".to_string()),
                        storage: None,
                        calls: None,
                        event: Some(DecodeDifferent::Decoded(vec![
                            EventMetadata {
                                name: DecodeDifferent::Decoded(
                                    "ExtrinsicSuccess".to_string(),
                                ),
                                arguments: DecodeDifferent::Decoded(vec![
                                    "DispatchInfo".to_string()
                                ]),
                                documentation: DecodeDifferent::Decoded(vec![]),
                            },
                            EventMetadata {
                                name: DecodeDifferent::Decoded(
                                    "ExtrinsicFailed".to_string(),
                                ),
                                arguments: DecodeDifferent::Decoded(vec![
                                    "DispatchError".to_string(),
                                    "DispatchInfo".to_string(),
                                ]),
                                documentation: DecodeDifferent::Decoded(vec![]),
                            },
                        ])),
                        constants: DecodeDifferent::Decoded(vec![]),
                        errors: DecodeDifferent::Decoded(vec![
                            ErrorMetadata {
                                name: DecodeDifferent::Decoded(
                                    "InvalidSpecName".to_string(),
                                ),
                                documentation: DecodeDifferent::Decoded(vec![]),
                            },
                            ErrorMetadata {
                                name: DecodeDifferent::Decoded(
                                    "SpecVersionNeedsToIncrease".to_string(),
                                ),
                                documentation: DecodeDifferent::Decoded(vec![]),
                            },
                            ErrorMetadata {
                                name: DecodeDifferent::Decoded(
                                    "FailedToExtractRuntimeVersion".to_string(),
                                ),
                                documentation: DecodeDifferent::Decoded(vec![]),
                            },
                            ErrorMetadata {
                                name: DecodeDifferent::Decoded(
                                    "NonDefaultComposite".to_string(),
                                ),
                                documentation: DecodeDifferent::Decoded(vec![]),
                            },
                        ]),
                        index: 0,
                    }]),
                    extrinsic: ExtrinsicMetadata {
                        version: 0,
                        signed_extensions: vec![],
                    },
                }),
            ))
<<<<<<< HEAD
                .unwrap(),
=======
            .unwrap(),
>>>>>>> 0a4b12db
        );

        // [(ApplyExtrinsic(0), Event(RawEvent { module: "System", variant: "ExtrinsicSuccess", data: "482d7c09000000000200" })), (ApplyExtrinsic(1), Error(Module(ModuleError { module: "System", error: "NonDefaultComposite" }))), (ApplyExtrinsic(2), Error(Module(ModuleError { module: "System", error: "NonDefaultComposite" })))]
        let input = hex::decode("0c00000000000000482d7c0900000000020000000100000000010300035884723300000000000000000200000000010300035884723300000000000000").unwrap();
        decoder.decode_events(&mut &input[..]).unwrap();
    }
}<|MERGE_RESOLUTION|>--- conflicted
+++ resolved
@@ -302,10 +302,7 @@
     }
 }
 
-<<<<<<< HEAD
-=======
 /// Raw event or error event
->>>>>>> 0a4b12db
 #[derive(Debug)]
 pub enum Raw {
     /// Event
@@ -421,11 +418,7 @@
                     },
                 }),
             ))
-<<<<<<< HEAD
-                .unwrap(),
-=======
             .unwrap(),
->>>>>>> 0a4b12db
         );
 
         // [(ApplyExtrinsic(0), Event(RawEvent { module: "System", variant: "ExtrinsicSuccess", data: "482d7c09000000000200" })), (ApplyExtrinsic(1), Error(Module(ModuleError { module: "System", error: "NonDefaultComposite" }))), (ApplyExtrinsic(2), Error(Module(ModuleError { module: "System", error: "NonDefaultComposite" })))]
